--- conflicted
+++ resolved
@@ -9,12 +9,9 @@
   onStreamReady: (stream: MediaStream) => void;
   sensitivity: number;
   onMotionStateChange?: (motionState: MotionDetectionState) => void;
-<<<<<<< HEAD
   onVideoElementReady?: (videoElement: HTMLVideoElement | null) => void;
-=======
   cameraFacing?: 'user' | 'environment';
   onCameraFacingChange?: (facing: 'user' | 'environment') => void;
->>>>>>> 7e71942e
 }
 
 export const VideoFeed: React.FC<VideoFeedProps> = ({
@@ -23,12 +20,9 @@
   onStreamReady,
   sensitivity,
   onMotionStateChange,
-<<<<<<< HEAD
   onVideoElementReady,
-=======
   cameraFacing = 'user',
   onCameraFacingChange,
->>>>>>> 7e71942e
 }) => {
   const videoRef = useRef<HTMLVideoElement>(null);
   const streamRef = useRef<MediaStream | null>(null);
